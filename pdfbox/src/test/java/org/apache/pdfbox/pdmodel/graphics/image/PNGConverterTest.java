--- conflicted
+++ resolved
@@ -17,10 +17,7 @@
 package org.apache.pdfbox.pdmodel.graphics.image;
 
 import java.awt.Color;
-<<<<<<< HEAD
-=======
 import java.awt.color.ColorSpace;
->>>>>>> 49b92db0
 import java.awt.color.ICC_ColorSpace;
 import java.awt.color.ICC_Profile;
 import java.awt.image.BufferedImage;
@@ -203,11 +200,8 @@
         doc.save(new File(parentDir, name + ".pdf"));
         BufferedImage image = pdImageXObject.getImage();
 
-<<<<<<< HEAD
         assertNotNull(pdImageXObject.getRawRaster());
 
-=======
->>>>>>> 49b92db0
         BufferedImage expectedImage = ImageIO.read(new ByteArrayInputStream(imageBytes));
         if (imageProfile != null && expectedImage.getColorModel().getColorSpace().isCS_sRGB())
         {
@@ -218,7 +212,6 @@
 
         checkIdent(expectedImage, image);
 
-<<<<<<< HEAD
         BufferedImage rawImage = pdImageXObject.getRawImage();
         if (rawImage != null)
         {
@@ -228,8 +221,6 @@
             checkIdentRaw(expectedImage, pdImageXObject);
         }
 
-=======
->>>>>>> 49b92db0
         doc.close();
     }
 
@@ -367,7 +358,7 @@
     /**
      * Test code coverage for /Intent /Perceptual and for sRGB icc profile in indexed colorspace.
      *
-     * @throws IOException 
+     * @throws IOException
      */
     @Test
     public void testImageConversionIntentIndexed() throws IOException
