--- conflicted
+++ resolved
@@ -15,8 +15,6 @@
  */
 package org.apache.pdfbox.pdmodel.graphics.image;
 
-<<<<<<< HEAD
-=======
 import java.awt.Transparency;
 import java.awt.color.ColorSpace;
 import java.awt.color.ICC_ColorSpace;
@@ -32,39 +30,18 @@
 import java.util.zip.Deflater;
 import java.util.zip.DeflaterOutputStream;
 import javax.imageio.stream.MemoryCacheImageOutputStream;
->>>>>>> 141a1236
 import org.apache.pdfbox.cos.COSDictionary;
 import org.apache.pdfbox.cos.COSInteger;
 import org.apache.pdfbox.cos.COSName;
 import org.apache.pdfbox.filter.Filter;
 import org.apache.pdfbox.filter.FilterFactory;
 import org.apache.pdfbox.pdmodel.PDDocument;
-<<<<<<< HEAD
-import org.apache.pdfbox.pdmodel.graphics.color.*;
-
-import javax.imageio.stream.MemoryCacheImageOutputStream;
-import java.awt.*;
-import java.awt.color.ColorSpace;
-import java.awt.color.ICC_ColorSpace;
-import java.awt.color.ICC_Profile;
-import java.awt.image.BufferedImage;
-import java.awt.image.DataBuffer;
-import java.awt.image.Raster;
-import java.io.ByteArrayInputStream;
-import java.io.ByteArrayOutputStream;
-import java.io.IOException;
-import java.io.OutputStream;
-import java.util.Arrays;
-import java.util.zip.Deflater;
-import java.util.zip.DeflaterOutputStream;
-=======
 import org.apache.pdfbox.pdmodel.graphics.color.PDColorSpace;
 import org.apache.pdfbox.pdmodel.graphics.color.PDDeviceCMYK;
 import org.apache.pdfbox.pdmodel.graphics.color.PDDeviceColorSpace;
 import org.apache.pdfbox.pdmodel.graphics.color.PDDeviceGray;
 import org.apache.pdfbox.pdmodel.graphics.color.PDDeviceRGB;
 import org.apache.pdfbox.pdmodel.graphics.color.PDICCBased;
->>>>>>> 141a1236
 
 /**
  * Factory for creating a PDImageXObject containing a lossless compressed image.
@@ -73,7 +50,7 @@
  */
 public final class LosslessFactory
 {
-    /** 
+    /**
      * Internal, only for benchmark purpose
      */
     static boolean usePredictorEncoder = true;
@@ -81,16 +58,12 @@
     private LosslessFactory()
     {
     }
-<<<<<<< HEAD
-    
-    
-    /** 
+
+
+    /**
      * Internal, only for benchmark purpuse
      */
     static boolean usePredictorEncoder = true;
-=======
->>>>>>> 141a1236
-
     /**
      * Creates a new lossless encoded Image XObject from a Buffered Image.
      *
@@ -109,19 +82,6 @@
         }
         else
         {
-<<<<<<< HEAD
-			// We try to encode the image with predictor
-			if (usePredictorEncoder)
-			{
-				PDImageXObject pdImageXObject = new PredictorEncoder(document, image).encode();
-				if (pdImageXObject != null)
-				{
-					return pdImageXObject;
-				}
-			}
-
-			// Fallback: We export the image as 8-bit sRGB and might loose color information
-=======
             // We try to encode the image with predictor
             if (usePredictorEncoder)
             {
@@ -133,7 +93,6 @@
             }
 
             // Fallback: We export the image as 8-bit sRGB and might loose color information
->>>>>>> 141a1236
             return createFromRGBImage(image, document);
         }
     }
@@ -263,252 +222,7 @@
         return new PDImageXObject(document, encodedByteStream, COSName.FLATE_DECODE, 
                 width, height, bitsPerComponent, initColorSpace);
     }
-    
-    private static class PredictorEncoder
-    {
-        private final PDDocument document;
-        private final BufferedImage image;
-        private final int componentsPerPixel;
-        private final int transferType;
-        private final int bytesPerComponent;
-        private final int bytesPerPixel;
-
-        private final int height;
-        private final int width;
-
-        private final byte[] dataRawRowNone;
-        private final byte[] dataRawRowSub;
-        private final byte[] dataRawRowUp;
-        private final byte[] dataRawRowAverage;
-        private final byte[] dataRawRowPaeth;
-
-        final int imageType;
-        final boolean hasAlpha;
-        final byte[] alphaImageData;
-
-        final byte[] aValues;
-        final byte[] cValues;
-        final byte[] bValues;
-        final byte[] xValues;
-        final byte[] tmpResultValues;
-
-        /**
-         * Initialise the encoder and set all final fields
-         */
-        PredictorEncoder(PDDocument document, BufferedImage image)
-        {
-            this.document = document;
-            this.image = image;
-
-            // The raw count of components per pixel including optional alpha
-            this.componentsPerPixel = image.getColorModel().getNumComponents();
-            this.transferType = image.getRaster().getTransferType();
-            this.bytesPerComponent = (transferType == DataBuffer.TYPE_SHORT
-                    || transferType == DataBuffer.TYPE_USHORT) ? 2 : 1;
-
-            // Only the bytes we need in the output (excluding alpha)
-            this.bytesPerPixel = image.getColorModel().getNumColorComponents() * bytesPerComponent;
-
-            this.height = image.getHeight();
-            this.width = image.getWidth();
-            this.imageType = image.getType();
-            this.hasAlpha = image.getColorModel().getNumComponents() != image.getColorModel()
-                    .getNumColorComponents();
-            this.alphaImageData = hasAlpha ? new byte[width * height * bytesPerComponent] : null;
-
-            // The rows have 1-byte encoding marker and width * BYTES_PER_PIXEL pixel-bytes
-            int dataRowByteCount = width * bytesPerPixel + 1;
-            this.dataRawRowNone = new byte[dataRowByteCount];
-            this.dataRawRowSub = new byte[dataRowByteCount];
-            this.dataRawRowUp = new byte[dataRowByteCount];
-            this.dataRawRowAverage = new byte[dataRowByteCount];
-            this.dataRawRowPaeth = new byte[dataRowByteCount];
-
-            // Write the encoding markers
-            dataRawRowNone[0] = 0;
-            dataRawRowSub[0] = 1;
-            dataRawRowUp[0] = 2;
-            dataRawRowAverage[0] = 3;
-            dataRawRowPaeth[0] = 4;
-
-            // c | b
-            // -----
-            // a | x
-            //
-            // x => current pixel
-            this.aValues = new byte[bytesPerPixel];
-            this.cValues = new byte[bytesPerPixel];
-            this.bValues = new byte[bytesPerPixel];
-            this.xValues = new byte[bytesPerPixel];
-            this.tmpResultValues = new byte[bytesPerPixel];
-        }
-
-        /**
-         * Tries to compress the image using a predictor.
-         * 
-         * @return the image or null if it is not possible to encoded the image (e.g. not supported raster format etc.)
-         */
-        PDImageXObject encode() throws IOException
-        {
-            Raster imageRaster = image.getRaster();
-            final int elementsInRowPerPixel;
-
-            // This variable store a row of the image each, the exact type depends
-            // on the image encoding. Can be a int[], short[] or byte[]
-            Object prevRow, transferRow;
-
-            switch (imageType)
-            {
-            case BufferedImage.TYPE_CUSTOM:
-            {
-                switch (imageRaster.getTransferType())
-                {
-                case DataBuffer.TYPE_USHORT:
-                    elementsInRowPerPixel = componentsPerPixel;
-                    prevRow = new short[width * elementsInRowPerPixel];
-                    transferRow = new short[width * elementsInRowPerPixel];
-                    break;
-                case DataBuffer.TYPE_BYTE:
-                    elementsInRowPerPixel = componentsPerPixel;
-                    prevRow = new byte[width * elementsInRowPerPixel];
-                    transferRow = new byte[width * elementsInRowPerPixel];
-                    break;
-                default:
-                    return null;
-                }
-                break;
-            }
-
-            case BufferedImage.TYPE_3BYTE_BGR:
-            case BufferedImage.TYPE_4BYTE_ABGR:
-            {
-                elementsInRowPerPixel = componentsPerPixel;
-                prevRow = new byte[width * elementsInRowPerPixel];
-                transferRow = new byte[width * elementsInRowPerPixel];
-                break;
-            }
-
-            case BufferedImage.TYPE_INT_BGR:
-            case BufferedImage.TYPE_INT_ARGB:
-            case BufferedImage.TYPE_INT_RGB:
-            {
-                elementsInRowPerPixel = 1;
-                prevRow = new int[width * elementsInRowPerPixel];
-                transferRow = new int[width * elementsInRowPerPixel];
-                break;
-            }
-
-            default:
-                // We can not handle this unknown format
-                return null;
-            }
-
-            final int elementsInTransferRow = width * elementsInRowPerPixel;
-
-            // pre-size the output stream to half of the maximum size
-            ByteArrayOutputStream stream = new ByteArrayOutputStream(
-                    height * width * bytesPerPixel / 2);
-            Deflater deflater = new Deflater(Filter.getCompressionLevel());
-            DeflaterOutputStream zip = new DeflaterOutputStream(stream, deflater);
-
-            int alphaPtr = 0;
-
-            for (int rowNum = 0; rowNum < height; rowNum++)
-            {
-                imageRaster.getDataElements(0, rowNum, width, 1, transferRow);
-
-                // We start to write at index one, as the predictor marker is in index zero
-                int writerPtr = 1;
-                Arrays.fill(aValues, (byte) 0);
-                Arrays.fill(cValues, (byte) 0);
-
-                final byte[] transferRowByte;
-                final byte[] prevRowByte;
-                final int[] transferRowInt;
-                final int[] prevRowInt;
-                final short[] transferRowShort;
-                final short[] prevRowShort;
-
-                if (transferRow instanceof byte[])
-                {
-                    transferRowByte = (byte[]) transferRow;
-                    prevRowByte = (byte[]) prevRow;
-                    transferRowInt = prevRowInt = null;
-                    transferRowShort = prevRowShort = null;
-                }
-                else if (transferRow instanceof int[])
-                {
-                    transferRowInt = (int[]) transferRow;
-                    prevRowInt = (int[]) prevRow;
-                    transferRowShort = prevRowShort = null;
-                    transferRowByte = prevRowByte = null;
-                }
-                else
-                {
-                    // This must be short[]
-                    transferRowShort = (short[]) transferRow;
-                    prevRowShort = (short[]) prevRow;
-                    transferRowInt = prevRowInt = null;
-                    transferRowByte = prevRowByte = null;
-                }
-
-				for (int indexInTransferRow = 0; indexInTransferRow < elementsInTransferRow;
-                     indexInTransferRow += elementsInRowPerPixel, alphaPtr += bytesPerComponent)
-                {
-                    // Copy the pixel values into the byte array
-                    if (transferRowByte != null)
-                    {
-                        copyImageBytes(transferRowByte, indexInTransferRow, xValues, alphaImageData,
-                                alphaPtr);
-                        copyImageBytes(prevRowByte, indexInTransferRow, bValues, null, 0);
-                    }
-                    else if (transferRowInt != null)
-                    {
-                        copyIntToBytes(transferRowInt, indexInTransferRow, xValues, alphaImageData,
-                                alphaPtr);
-                        copyIntToBytes(prevRowInt, indexInTransferRow, bValues, null, 0);
-                    }
-                    else
-                    {
-                        // This must be short[]
-						copyShortsToBytes(transferRowShort, indexInTransferRow, xValues, alphaImageData, alphaPtr);
-						copyShortsToBytes(prevRowShort, indexInTransferRow, bValues, null, 0);
-                    }
-
-                    // Encode the pixel values in the different encodings
-                    int length = xValues.length;
-                    for (int bytePtr = 0; bytePtr < length; bytePtr++)
-                    {
-						int x = xValues[bytePtr] & 0xFF;
-						int a = aValues[bytePtr] & 0xFF;
-						int b = bValues[bytePtr] & 0xFF;
-						int c = cValues[bytePtr] & 0xFF;
-						dataRawRowNone[writerPtr] = (byte) x;
-						dataRawRowSub[writerPtr] = pngFilterSub(x, a);
-						dataRawRowUp[writerPtr] = pngFilterUp(x, b);
-						dataRawRowAverage[writerPtr] = pngFilterAverage(x, a, b);
-						dataRawRowPaeth[writerPtr] = pngFilterPaeth(x, a, b, c);
-                        writerPtr++;
-                    }
-
-                    //  We shift the values into the prev / upper left values for the next pixel
-                    System.arraycopy(xValues, 0, aValues, 0, bytesPerPixel);
-                    System.arraycopy(bValues, 0, cValues, 0, bytesPerPixel);
-                }
-
-                byte[] rowToWrite = chooseDataRowToWrite();
-
-<<<<<<< HEAD
-                // Write and compress the row as long it is hot (CPU cache wise)
-                zip.write(rowToWrite, 0, rowToWrite.length);
-
-                {
-                    // We swap prev and transfer row, so that we have the prev row for the next row.
-                    Object temp = prevRow;
-                    prevRow = transferRow;
-                    transferRow = temp;
-                }
-=======
+
     private static class PredictorEncoder
     {
         private final PDDocument document;
@@ -752,7 +466,6 @@
                 Object temp = prevRow;
                 prevRow = transferRow;
                 transferRow = temp;
->>>>>>> 141a1236
             }
             zip.close();
             deflater.end();
@@ -764,42 +477,12 @@
                 byte[] alphaImageData, int alphaPtr)
         {
             int val = transferRow[indexInTranferRow];
-<<<<<<< HEAD
-            byte b0 = (byte) ((val & 0xFF));
-=======
             byte b0 = (byte) (val & 0xFF);
->>>>>>> 141a1236
             byte b1 = (byte) ((val >> 8) & 0xFF);
             byte b2 = (byte) ((val >> 16) & 0xFF);
 
             switch (imageType)
             {
-<<<<<<< HEAD
-            case BufferedImage.TYPE_INT_BGR:
-            {
-                targetValues[0] = b0;
-                targetValues[1] = b1;
-                targetValues[2] = b2;
-                break;
-            }
-            case BufferedImage.TYPE_INT_ARGB:
-            {
-                targetValues[0] = b2;
-                targetValues[1] = b1;
-                targetValues[2] = b0;
-                if (alphaImageData != null)
-                {
-                    byte b3 = (byte) ((val >> 24) & 0xFF);
-                    alphaImageData[alphaPtr] = b3;
-                }
-                break;
-            }
-            case BufferedImage.TYPE_INT_RGB:
-                targetValues[0] = b2;
-                targetValues[1] = b1;
-                targetValues[2] = b0;
-                break;
-=======
                 case BufferedImage.TYPE_INT_BGR:
                     targetValues[0] = b0;
                     targetValues[1] = b1;
@@ -820,7 +503,6 @@
                     targetValues[1] = b1;
                     targetValues[2] = b0;
                     break;
->>>>>>> 141a1236
             }
         }
 
@@ -837,19 +519,6 @@
         private static void copyShortsToBytes(short[] transferRow, int indexInTranferRow,
                 byte[] targetValues, byte[] alphaImageData, int alphaPtr)
         {
-<<<<<<< HEAD
-            for (int i = 0; i < targetValues.length;)
-            {
-                short val = transferRow[indexInTranferRow++];
-                targetValues[i++] = (byte) ((val >> 8) & 0xFF);
-                targetValues[i++] = (byte) (val & 0xFF);
-            }
-            if (alphaImageData != null)
-            {
-                short alpha = transferRow[indexInTranferRow];
-				alphaImageData[alphaPtr] = (byte) ((alpha >> 8) & 0xFF);
-				alphaImageData[alphaPtr + 1] = (byte) (alpha & 0xFF);
-=======
             int itr = indexInTranferRow;
             for (int i = 0; i < targetValues.length; i += 2)
             {
@@ -862,38 +531,23 @@
                 short alpha = transferRow[itr];
                 alphaImageData[alphaPtr] = (byte) ((alpha >> 8) & 0xFF);
                 alphaImageData[alphaPtr + 1] = (byte) (alpha & 0xFF);
->>>>>>> 141a1236
             }
         }
 
         private PDImageXObject preparePredictorPDImage(ByteArrayOutputStream stream,
                 int bitsPerComponent) throws IOException
         {
-<<<<<<< HEAD
-            int height = image.getHeight();
-            int width = image.getWidth();
-
-            ColorSpace srcCspace = image.getColorModel().getColorSpace();
-            PDColorSpace pdColorSpace = srcCspace.getType() != ColorSpace.TYPE_CMYK
-                    ? PDDeviceRGB.INSTANCE : PDDeviceCMYK.INSTANCE;
-=======
             int h = image.getHeight();
             int w = image.getWidth();
 
             ColorSpace srcCspace = image.getColorModel().getColorSpace();
             PDColorSpace pdColorSpace = srcCspace.getType() != ColorSpace.TYPE_CMYK
                                         ? PDDeviceRGB.INSTANCE : PDDeviceCMYK.INSTANCE;
->>>>>>> 141a1236
 
             // Encode the image profile if the image has one
             if (srcCspace instanceof ICC_ColorSpace)
             {
-<<<<<<< HEAD
-                ICC_ColorSpace icc_colorSpace = (ICC_ColorSpace) srcCspace;
-                ICC_Profile profile = icc_colorSpace.getProfile();
-=======
                 ICC_Profile profile = ((ICC_ColorSpace) srcCspace).getProfile();
->>>>>>> 141a1236
                 // We only encode a color profile if it is not sRGB
                 if (profile != ICC_Profile.getInstance(ColorSpace.CS_sRGB))
                 {
@@ -908,47 +562,25 @@
             }
 
             PDImageXObject imageXObject = new PDImageXObject(document,
-<<<<<<< HEAD
-                    new ByteArrayInputStream(stream.toByteArray()), COSName.FLATE_DECODE, width,
-                    height, bitsPerComponent, pdColorSpace);
-=======
                     new ByteArrayInputStream(stream.toByteArray()), COSName.FLATE_DECODE, w,
                     h, bitsPerComponent, pdColorSpace);
->>>>>>> 141a1236
 
             COSDictionary decodeParms = new COSDictionary();
             decodeParms.setItem(COSName.BITS_PER_COMPONENT, COSInteger.get(bitsPerComponent));
             decodeParms.setItem(COSName.PREDICTOR, COSInteger.get(15));
-<<<<<<< HEAD
-            decodeParms.setItem(COSName.COLUMNS, COSInteger.get(width));
-=======
             decodeParms.setItem(COSName.COLUMNS, COSInteger.get(w));
->>>>>>> 141a1236
             decodeParms.setItem(COSName.COLORS, COSInteger.get(srcCspace.getNumComponents()));
             imageXObject.getCOSObject().setItem(COSName.DECODE_PARMS, decodeParms);
 
             if (image.getTransparency() != Transparency.OPAQUE)
             {
                 PDImageXObject pdMask = prepareImageXObject(document, alphaImageData,
-<<<<<<< HEAD
-						image.getWidth(), image.getHeight(), 8 * bytesPerComponent, PDDeviceGray.INSTANCE);
-=======
                         image.getWidth(), image.getHeight(), 8 * bytesPerComponent, PDDeviceGray.INSTANCE);
->>>>>>> 141a1236
                 imageXObject.getCOSObject().setItem(COSName.SMASK, pdMask);
             }
             return imageXObject;
         }
 
-<<<<<<< HEAD
-
-        /**
-         * We look which row encoding is the "best" one, ie. has the lowest sum. We don't implement anything fancier to choose
-         * the right row encoding. This is just the recommend algorithm in the spec. The get the perfect encoding you would need
-         * to do a brute force check how all the different encoded rows compress in the zip stream together. You have would have
-         * to check 5*image-height permutations...
-         * 
-=======
         /**
          * We look which row encoding is the "best" one, ie. has the lowest sum. We don't implement
          * anything fancier to choose the right row encoding. This is just the recommend algorithm
@@ -956,7 +588,6 @@
          * all the different encoded rows compress in the zip stream together. You have would have
          * to check 5*image-height permutations...
          *
->>>>>>> 141a1236
          * @return the "best" row encoding of the row encodings
          */
         private byte[] chooseDataRowToWrite()
@@ -992,15 +623,9 @@
         /*
          * PNG Filters, see https://www.w3.org/TR/PNG-Filters.html
          */
-<<<<<<< HEAD
-        private static byte pngFilterSub(int x, int a )
-        {
-			return (byte) ((x & 0xFF) - (a & 0xFF));
-=======
         private static byte pngFilterSub(int x, int a)
         {
             return (byte) ((x & 0xFF) - (a & 0xFF));
->>>>>>> 141a1236
         }
 
         private static byte pngFilterUp(int x, int b)
@@ -1011,11 +636,7 @@
 
         private static byte pngFilterAverage(int x, int a, int b)
         {
-<<<<<<< HEAD
-            return (byte)(x - ((b + a) / 2));
-=======
             return (byte) (x - ((b + a) / 2));
->>>>>>> 141a1236
         }
 
         private static byte pngFilterPaeth(int x, int a, int b, int c)
@@ -1024,17 +645,6 @@
             int pa = Math.abs(p - a);
             int pb = Math.abs(p - b);
             int pc = Math.abs(p - c);
-<<<<<<< HEAD
-            final int Pr;
-            if (pa <= pb && pa <= pc)
-                Pr = a;
-            else if (pb <= pc)
-                Pr = b;
-            else
-                Pr = c;
-
-            int r = x - Pr;
-=======
             final int pr;
             if (pa <= pb && pa <= pc)
             {
@@ -1050,7 +660,6 @@
             }
 
             int r = x - pr;
->>>>>>> 141a1236
             return (byte) (r);
         }
 
